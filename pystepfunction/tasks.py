"""
A Task is a step in a stepfunction machine.

Build a stepfunction machine by creating tasks and connecting them with `and_then` or `>>` operator.  
Use `pystepfunction.branch.Branch` to create a stepfunction machine from a connected task.

Example:
```python
    >>> pystepfunction.machine.tasks import *
    retry = [Retry(error_equals=["States.ALL"], interval_seconds=1, max_attempts=3)]
    branch1 = Branch(Task("1") >> Task("2"))
    branch2 = Branch(Task("3").retry(retry) >> PassTask("pass") >> Task("4"))
    branch_parallel = Branch(
        Task("start") >> ParallelTask("par", [branch1, branch2]) >> Task("end").is_end()
    )
    asl = branch_parallel.to_asl()  
    logger.info(asl)
```
 
See https://docs.aws.amazon.com/step-functions/latest/dg/concepts-input-output-filtering.html  

`InputState` is used to mutate state data before it is passed to a task resource (eg lambda function) by setting:
- `InputState.input_path` - Behaves like a filter. a single jsonpath to select a subset of the state value
- `InputState.parameters` - Used to create a dictionary of parameters to pass to the task resource. 
`InputState.input_path` is applied first, so all jsonpath parameters are relative to the `InputState.input_path` result.

`OutputState` is used to mutate state data after a task has completed, before being passed to the next task.
- `OutputState.result_selector` - Used to create a dictionary of parameters from the raw resource returned results. jsonpath is relative to the raw result.
- `OutputState.result_path` - Where results are to be inserted into the state value. jsonpath is relative to the state value. If not set, the root of the state value is used ($.) overwriting the entire state value.
- `OutputState.output_path` - Behaves like a filter. a single jsonpath to select a subset of the state value to pass to the next task. It is applied after `OutputState.result_path` is applied.

Example:
```python
# Add state manipulation to a task
from pystepfunction.tasks import LambdaTask, InputState, OutputState

input_state = InputState(
    parameters={"Input1.$": "$.Input1", "Input2.$": "$.Input2"}, 
    input_path="$.Inputs"
)

output_state = OutputState(
    result_path="$.TaskResult",
    output_path="$.Outputs",
    result_selector={"Output1.$": "$.output1", "Output2.$": "$.output2"},
)

lambda_task = (
    LambdaTask(name="LambdaTaskName", function_arn="my-lambda-arn")
    .with_input(input_state)
    .with_output(output_state)
)
lambda_task.to_asl()
``` 
"""
from dataclasses import dataclass, field
from logging import Logger, getLogger
from typing import Any, Mapping, Optional, List, Dict, Tuple
from abc import ABC


@dataclass
class Retry:
    """Retry configuration for a task"""

    error_equals: List[str]
    """List of error states to retry on"""
    interval_seconds: int
    """Interval in seconds between retries"""
    max_attempts: int
    """Maximum number of retries"""
    backoff_rate: float = 1.0
    """Backoff rate for retries"""

    def to_asl(self) -> dict:
        """Convert to ASL"""
        return {
            "ErrorEquals": self.error_equals,
            "IntervalSeconds": self.interval_seconds,
            "MaxAttempts": self.max_attempts,
            "BackoffRate": self.backoff_rate,
        }

    def __str__(self) -> str:
        return ",".join(self.error_equals)


@dataclass
class TaskOutputState:
    result_selector: dict = field(default_factory=dict)
    """define a custom object from the task resource output"""
    result_path: str = "$"
    """Select where the resulting data will be inserted into the stat - defaults to $"""
    output_path: str = ""
    """Select what output is passed to the next task"""
    logger: Logger = getLogger(__name__)

    def has_result_selector(self) -> bool:
        """Check if the result selector is set"""
        return len(self.result_selector.items()) > 0

    def has_result_path(self) -> bool:
        """Check if the result path is set"""
        return len(self.result_path) > 0

    def has_output_path(self) -> bool:
        """Check if the output path is set"""
        return len(self.output_path) > 0

    def with_result_key(self, key: str, value: str):
        """Add a parameter to the result_selector"""
        self.result_selector[key] = value
        return self

    def with_result_selector(self, result_selector: dict):
        """Update the parameters"""
        self.result_selector.update(result_selector)
        return self

    def with_logger(self, logger: Logger) -> "TaskOutputState":
        self.logger = logger
        return self

    def merge_state(self, other: "TaskOutputState") -> "TaskOutputState":
        """Merge two output states"""
        if other.has_result_path():
            self.result_path = other.result_path
        if other.has_output_path():
            self.output_path = other.output_path
        if other.has_result_selector():
            self.with_result_selector(other.result_selector)
        return self

    def __add__(self, other: "TaskOutputState") -> "TaskOutputState":
        """Merge two input states"""
        return self.merge_state(other)

    def to_asl(self) -> dict:
        """Convert to ASL"""
        asl: Dict[str, Any] = {}
        if self.has_result_selector():
            asl["ResultSelector"] = self.result_selector
        if self.has_result_path():
            asl.update({"ResultPath": self.result_path})
        if self.has_output_path():
            asl.update({"OutputPath": self.output_path})
        return asl


@dataclass
class TaskInputState:
    input_path: str = ""
    """Filter what input is passed to the task"""
    parameters: dict = field(default_factory=dict)
    """define a custom object to pass as input to the task resource"""
    logger: Logger = getLogger(__name__)

    def with_logger(self, logger: Logger) -> "TaskInputState":
        self.logger = logger
        return self

    def has_input_path(self) -> bool:
        """Check if the input path is set"""
        return len(self.input_path) > 0

    def has_parameters(self) -> bool:
        """Check if the parameters are set"""
        result = len(self.parameters.items()) > 0
        if result:
            assert self.parameters is not None
        return result

<<<<<<< HEAD
    def with_parameter(self, key: str, value: Tuple[str, list]):
=======
    def with_parameter(self, key: str, value: Any):
>>>>>>> f47d5c05
        """Add a parameter to the input"""
        self.parameters[key] = value
        return self

    def with_parameters(self, parameters: dict):
        """Update the parameters"""
        self.parameters.update(parameters)
        return self

    def merge_state(self, other: "TaskInputState") -> "TaskInputState":
        """Merge two input states"""
        if other.has_input_path():
            self.input_path = other.input_path
        if other.has_parameters():
            self.with_parameters(other.parameters)
        return self

    def __add__(self, other: "TaskInputState") -> "TaskInputState":
        """Merge two input states"""
        return self.merge_state(other)

    def to_asl(self) -> dict:
        """Convert to ASL"""
        asl: Dict[str, Any] = {}
        if self.has_input_path():
            asl.update({"InputPath": self.input_path})
        if self.has_parameters():
            asl.update({"Parameters": self.parameters})
        return asl


class Task(ABC):
    """Base class for all tasks"""

    task_type = "Task"
    """Task type for ASL"""
    resource = ""
    """Task resource for ASL"""

    def __init__(self, name: str) -> None:
        """Initialize a task

        Args:
            name (str): Name of the task
        """
        self._next: Optional[List["Task"]] = None
        """Next task in the stepfunction machine"""
        self._on_error: Optional["Task"] = None
        """Task to execute on error"""
        self.name = str(name)
        """Name of the task"""
        self.end: bool = False
        """Is the task the end of the stepfunction branch"""
        self.retries: Optional[List[Retry]] = None
        """Retry configuration for the task"""
        self.catcher: Optional[List[Tuple[List[str], "Task"]]] = None
        """Catcher error handling"""
        self.input_state: Optional[TaskInputState] = None
        """Manipulate the input state for the task"""
        self.output_state: Optional[TaskOutputState] = None
        """Manipulate the output state for the task"""
        self.resource_result: Mapping = {}
        """Shape of return data from the task resource"""

    def next(self) -> Optional["Task"]:
        """Get the next task in the stepfunction machine"""
        if self._next is None:
            return None
        if len(self._next) == 0:
            return None
        return self._next[0]

    def set_next(self, task: "Task") -> "Task":
        """Set the next task in the stepfunction machine

        Overrides the immediate next task if it exists

        Args:
            task (Task): Next task in the stepfunction machine"""
        self._next = [task]
        return self

    def and_then(self, task: "Task") -> "Task":
        """Set the next task in the stepfunction machine

        Appends the task to the end of the current task chain

        Args:
            task (Task): Next task in the stepfunction machine"""
        return self.__rshift__(task)

    def __rshift__(self, task: "Task") -> "Task":
        """Set the next task in the stepfunction machine

        Appends the task to the end of the current task chain

        Args:
            task (Task): Next task in the stepfunction machine"""
        next = self.next()
        if next is None:
            self._next = [task]
        else:
            next.__rshift__(task)
        return self

    def to_asl(self) -> dict:
        """Convert to ASL"""
        asl = {
            "Type": self.task_type,
            "Resource": self.resource,
            "End": self.end,
        }
        next = self.next()
        if next is not None:
            asl.update({"Next": next.name})
        if self.input_state is not None:
            asl.update(self.input_state.to_asl())
        if self.output_state is not None:
            asl.update(self.output_state.to_asl())
        if self.has_retries():
            assert self.retries is not None
            asl.update({"Retry": [retry.to_asl() for retry in self.retries]})
        if self.has_catcher():
            assert self.catcher is not None
            catch = [{"ErrorEquals": e, "Next": t.name} for e, t in self.catcher]
            asl.update({"Catch": catch})
        return {self.name: asl}

    def is_end(self) -> "Task":
        """Set the task as the end of the stepfunction branch"""
        self.end = True
        return self

    def with_input_state(self, input_state: TaskInputState) -> "Task":
        """Set the input state for the task

        Args:
            input_state (InputState): Input state for the task"""
        if self.has_input_state():
            assert self.input_state is not None
            self.input_state = self.input_state.merge_state(input_state)
        else:
            self.input_state = input_state
        return self

    def with_input(self, input_path: str = "", parameters: dict = None) -> "Task":
        """Set the input state for the task

        Args:
            input_path (str, optional): Select a single path from the input state using jsonpath. Defaults to "$".
            parameters (dict, optional): Create a set of key/values from the input state (after input_path) to pass to the resource.
        """
        parameters = parameters or {}
        input_state = TaskInputState(input_path=input_path, parameters=parameters)
        return self.with_input_state(input_state)

    def with_output_state(self, output_state: TaskOutputState) -> "Task":
        """Set the output state for the task

        Args:
            output_state (OutputState): Output state for the task"""
        self.output_state = output_state
        return self

    def with_output(
        self, result_selector: dict = None, result_path: str = "$", output_path: str = ""
    ) -> "Task":
        """Set the output state for the task

        Args:
            result_selector (dict, optional): generate a set of key value pairs from the resource_result.
            result_path (str, optional): Insert the task result into current state at the result_path. Defaults to "$".
            output_path (str, optional): Select a single path from the output of this task. applied after result_path and result_selector.
        """
        result_selector = result_selector or {}
        output_state = TaskOutputState(
            result_selector=result_selector,
            result_path=result_path,
            output_path=output_path,
        )
        return self.with_output_state(output_state)

    def with_retry(
        self,
        error_equals: List[str],
        interval_seconds: int,
        max_attempts: int,
        backoff_rate: float = 1.0,
    ) -> "Task":
        """add a retry configuration for the task

        Appends a retry configuration to existing retries

        Args:
            error_equals (List[str]): List of error states to retry on
            interval_seconds (int): Interval in seconds between retries
            max_attempts (int): Maximum number of retries
            backoff_rate (float, optional): Backoff rate for retries. Defaults to 1.0.
        """
        self.retries = self.retries or []
        self.retries.append(
            Retry(error_equals, interval_seconds, max_attempts, backoff_rate)
        )
        return self

    def with_retries(self, retries: List[Retry]) -> "Task":
        """Set the retry configuration for the task

        Replaces existing retries

        Args:
            retries (List[Retry]): Retry configuration for the task"""
        self.retries = retries
        return self

    def with_catcher(self, error: List[str], task: "Task") -> "Task":
        """add a catcher mapping from errors to task

        mapping is appended to existing catchers

        Args:
            error (List[str]): List of errors to catch
            task (Task): Task to execute on error"""
        self.catcher = self.catcher or []
        self.catcher.append((error, task))
        return self

    def with_catchers(self, catchers: List[Tuple[List[str], "Task"]]) -> "Task":
        """add a list of catcher mappings from errors to task

        replaces existing catchers

        Args:
            catchers (List[Tuple[List[str], Task]]): List of catcher mappings from errors to task
        """
        self.catcher = catchers
        return self

    def with_resource_result(self, resource_result: Mapping) -> "Task":
        """Set the resource return for the task

        Args:
            resource_return (dict): Resource return for the task"""
        self.resource_result = resource_result
        return self

    def has_catcher(self) -> bool:
        if self.catcher is None or len(self.catcher) == 0:
            return False
        return True

    def has_retries(self) -> bool:
        if self.retries is None or len(self.retries) == 0:
            return False
        return True

    def has_input_state(self) -> bool:
        result = self.input_state is not None
        if result:
            assert self.input_state is not None
        return result

    def has_output_state(self) -> bool:
        return self.output_state is not None

    def has_next(self) -> bool:
<<<<<<< HEAD
        return self._next is not None and len(self._next) > 0
=======
        if self._next is None:
            return False
        if len(self._next) == 0:
            return False
        assert self._next is not None
        return True
>>>>>>> f47d5c05

    def has_resource_result(self) -> bool:
        return len(self.resource_result.items()) > 0

    @classmethod
    def _get_task_class_name(cls) -> str:
        return cls.__name__


class PassTask(Task):
    """Pass task for stepfunction machine"""

    task_type = "Pass"
    """Task type for AS = Pass"""

    def __init__(self, name: str, result: dict = None) -> None:
        """Initialize a pass task

        Args:
            name (str): Name of the task
            result (dict, optional): Result of the task. Defaults to {}. result is the payload of the next task.
        """
        result = result or {}
        super().__init__(name)
        self.result = result
        """Result of the task. result is the payload of the next task."""

    def to_asl(self) -> dict:
        """Convert to ASL"""
        asl = {"Type": self.task_type, "End": self.end}
        if len(self.result.items()) > 0:
            asl.update({"Result": self.result})
        return {self.name: asl}


class LambdaTask(Task):
    """Lambda task for stepfunction machine

    Properties:
        function_arn (str): ARN of the lambda function
    """

    resource: str = "arn:aws:states:::lambda:invoke"
    """Task resource for ASL = Lambda:invoke"""

    def __init__(self, name: str, function_arn: str) -> None:
        """Initialize a lambda task

        Args:
            name (str): Name of the task
            function_arn (str): ARN of the lambda function"""
        super().__init__(name)
        self.function_arn = function_arn
        self.input_state = TaskInputState(
            parameters={"FunctionName": self.function_arn}
        )

    def with_payload(self, payload: dict) -> "LambdaTask":
        """Set the payload for the task

        Args:
            payload (dict): Payload for the task"""
        if self.has_input_state():
            assert self.input_state is not None
            self.input_state.with_parameter("Payload", payload)
        return self


class MapTask(Task):
    """ Map task, takes a branch and runs in parallel """
    task_type = "Map"

    def __init__(self, name: str, input_path: str, branch: "Branch") -> None:
        """Initialize a map task

        Args:
            name (str): Name of the task
       """
        super().__init__(name)

        self.input_state = TaskInputState()
        self.input_path = input_path
        self.items_path = "$"
        self.branch = branch
        self.max_concurrency = 1

    def with_max_concurrency(self, max_concurrency):
        self.max_concurrency = max_concurrency
        return self

    def with_items_path(self, items_in_input):
        self.items_path = items_in_input
        return self

    def to_asl(self) -> dict:
        """Convert to ASL"""
        asl = {"InputPath": self.input_path,
               "Type": self.task_type,
               "MaxConcurrency": self.max_concurrency,
               "ItemProcessor": self.branch.to_asl()}
        if self.next() is not None:
            asl["Next"] = self.next()
        if self.items_path:
            asl.update({"ItemsPath": self.items_path})

        return asl


class GlueTask(Task):
    """Glue task for stepfunction machine"""

    resource: str = "arn:aws:states:::glue:startJobRun.sync"

    def __init__(
        self, name: str, job_name: str, job_args: Optional[dict] = None
    ) -> None:
        """Initialize a glue task

        Args:
            name (str): Name of the task
            job_name (str): Name of the glue job - gets included as "JobName" in the task input parameters
            job_args (Optional[dict], optional): set of arguments to pass to the glue job. Gets appended to the Task input paramters. Defaults to None.
        """
        super().__init__(name)
        self.job_args = job_args
        self.job_name = job_name
        self.input_state = TaskInputState(parameters={"JobName": job_name})
        if job_args is not None:
            self._set_job_args(job_args)

    def with_job_args(self, job_args: dict) -> "GlueTask":
        """Set the payload for the task

        Args:
            job_args dict: set of arguments to pass to the glue job. Gets appended to the Task input paramters.
        """
        self._set_job_args(job_args)
        return self

    def _set_job_args(self, job_args: dict):
        args = {}
        for k, v in job_args.items():
            if str(k).startswith("--"):
                args[k] = v
            else:
                args[f"--{k}"] = v
        assert self.input_state is not None
        self.input_state.with_parameter(f"Arguments", args)


class WaitTask(Task):
    """Wait task for stepfunction machine"""

    task_type = "Wait"

    def __init__(self, name) -> None:
        """Initialize a wait task

        Args:
            name (str): Name of the task
        """
        super().__init__(name)
        self.seconds = 0
        """Number of seconds to wait"""
        self.timestamp = ""
        """Timestamp to wait until"""
        self.seconds_keys: List[str] = []
        """List of keys to extract the number of seconds to wait from the state"""
        self.timestamp_keys: List[str] = []
        """List of keys to extract the timestamp to wait until from the state"""

    def wait_seconds(self, seconds: int = 0, seconds_keys: List[str] = []) -> "Task":
        """Set the number of seconds to wait

        Args:
            seconds (int, optional): Number of seconds to wait. Defaults to 0.
            seconds_keys (List[str], optional): List of keys to extract the number of seconds to wait from the state. Defaults to [].

        Returns:
            Task: The task"""
        self.seconds = seconds
        self.seconds_keys = seconds_keys
        return self

    def wait_timestamp(
        self, timestamp: str = "", timestamp_keys: List[str] = []
    ) -> "Task":
        """Set the timestamp to wait until

        Args:
            timestamp (str, optional): Timestamp to wait until. Defaults to "".
            timestamp_keys (List[str], optional): List of keys to extract the timestamp to wait until from the state. Defaults to [].

        Returns:
            Task: The task"""
        self.timestamp = timestamp
        self.timestamp_keys = timestamp_keys
        return self

    def to_asl(self) -> dict:
        """Convert to ASL"""
        asl: Dict[str, Any] = {"Type": self.task_type}
        next = self.next()
        if next is not None:
            asl["Next"] = next
        if self.seconds > 0:
            asl["Seconds"] = self.seconds
        elif self.timestamp != "":
            asl["Timestamp"] = self.timestamp
        elif len(self.seconds_keys) > 0:
            asl["SecondsPath"] = f"$.{'.'.join(self.seconds_keys)}"
        elif len(self.timestamp_keys) > 0:
            asl["TimestampPath"] = f"$.{'.'.join(self.timestamp_keys)}"
        return asl


class SucceedTask(Task):
    """Succeed task for stepfunction machine"""

    task_type = "Succeed"

    def __init__(self, name: str) -> None:
        super().__init__(name)
        self.end = True

    def to_asl(self) -> dict:
        """Convert to ASL"""
        return {self.name: {"Type": self.task_type}}


class FailTask(Task):
    """Fail task for stepfunction machine"""

    task_type = "Fail"

    def __init__(self, name: str, cause: str = "", error: str = "") -> None:
        super().__init__(name)
        self.cause = cause
        """Cause of the failure"""
        self.error = error
        """Error message of the failure"""
        self.end = True

    def with_cause(self, cause: str, error: str) -> "FailTask":
        """Set the cause for the failure

        Args:
            cause (str): Cause of the failure
            error (str): Error message of the failure"""
        self.cause = cause
        self.error = error
        return self

    def to_asl(self) -> dict:
        """Convert to ASL"""
        return {
            self.name: {
                "Type": self.task_type,
                "Cause": self.cause,
                "Error": self.error,
            }
        }


class ChoiceRule:
    """Choice rule for stepfunction machine"""

    def __init__(
        self,
        variable: str,
        condition: str,
<<<<<<< HEAD
        value: Tuple[int, bool, str, float] = None,
        next: Optional[Task] = None,
=======
        next: Task,
        value: Optional[int | bool | str | float] = None,
>>>>>>> f47d5c05
    ) -> None:
        """Initialize a choice rule

        Args:
            variable (str): Variable to check
            condition (str): Condition to check
            value (int | bool | str | float, optional): Value to check. Defaults to None.
            next (Task, optional): Next task to execute. Defaults to None.
        """
        self.variable: str = f"$.{variable}"
        """Variable to check"""
        self.condition: str = condition
        """Condition to check"""
        self.value = value
        """Value to compare to"""
        self.next = next
        """Next task to execute"""
        self._and_rules: List["ChoiceRule"] = []
        self._or_rules: List["ChoiceRule"] = []
        self._is_not: bool = False

    def __not__(self) -> "ChoiceRule":
        self._is_not = True
        return self

    def __and__(self, rule: "ChoiceRule") -> "ChoiceRule":
        self._and_rules.append(rule)
        return self

    def __or__(self, rule: "ChoiceRule") -> "ChoiceRule":
        self._or_rules.append(rule)
        return self

    def _short_asl(self) -> dict:
        short_asl: Dict[str, Any] = {
            "Variable": self.variable,
            "Condition": self.condition,
        }
        if self.value is not None:
            short_asl["Value"] = self.value
        if self._is_not:
            return {"Not": short_asl}
        return short_asl

    def to_asl(self) -> dict:
        """Convert to ASL"""
        if len(self._and_rules) > 0:
            rule_list = [self._short_asl()] + [
                rule._short_asl() for rule in self._and_rules
            ]
            assert self.next is not None
            return {"And": rule_list, "Next": self.next.name}

        if len(self._or_rules) > 0:
            rule_list = [self._short_asl()] + [
                rule._short_asl() for rule in self._or_rules
            ]
            assert self.next is not None
            return {"Or": rule_list, "Next": self.next.name}

        asl = self._short_asl()
        assert self.next is not None
        asl["Next"] = self.next.name
        return asl

    def __str__(self) -> str:
        return str({"Variable": self.variable, "Condition": self.condition})


class ChoiceTask(Task):
    """Choice task for stepfunction machine"""

    task_type = "Choice"

    def __init__(self, name: str, choices: List[ChoiceRule], default: Task) -> None:
        """Initialize a choice task

        Args:
            name (str): Name of the task
            choices (List[ChoiceRule]): List of choice rules
            default (Task): Default task to execute
        """
        super().__init__(name)
        self.choices = choices
        """List of choice rules"""
        self.default = default
        """Default task to execute"""
        self._next = []
        for choice in choices:
            self._get_next(choice.next)

    def _get_next(self, task: Optional[Task]):
        if task is None:
            return
        assert task is not None
        assert self._next is not None
        self._next.append(task)
        if task.next() is None:
            return
        assert task._next is not None
        for t in task._next:
            self._get_next(t)

    def to_asl(self) -> dict:
        """Convert to ASL"""
        return {
            self.name: {
                "Type": self.task_type,
                "Choices": [choice.to_asl() for choice in self.choices],
                "Default": self.default.name,
            }
        }<|MERGE_RESOLUTION|>--- conflicted
+++ resolved
@@ -170,11 +170,7 @@
             assert self.parameters is not None
         return result
 
-<<<<<<< HEAD
-    def with_parameter(self, key: str, value: Tuple[str, list]):
-=======
     def with_parameter(self, key: str, value: Any):
->>>>>>> f47d5c05
         """Add a parameter to the input"""
         self.parameters[key] = value
         return self
@@ -441,16 +437,12 @@
         return self.output_state is not None
 
     def has_next(self) -> bool:
-<<<<<<< HEAD
-        return self._next is not None and len(self._next) > 0
-=======
         if self._next is None:
             return False
         if len(self._next) == 0:
             return False
         assert self._next is not None
         return True
->>>>>>> f47d5c05
 
     def has_resource_result(self) -> bool:
         return len(self.resource_result.items()) > 0
@@ -722,13 +714,8 @@
         self,
         variable: str,
         condition: str,
-<<<<<<< HEAD
-        value: Tuple[int, bool, str, float] = None,
-        next: Optional[Task] = None,
-=======
         next: Task,
         value: Optional[int | bool | str | float] = None,
->>>>>>> f47d5c05
     ) -> None:
         """Initialize a choice rule
 
